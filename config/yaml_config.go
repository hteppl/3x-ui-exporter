--- conflicted
+++ resolved
@@ -8,7 +8,6 @@
 // YAMLConfig mirrors the CLI struct but with YAML struct tags.
 // This structure is used for parsing configuration from YAML files.
 type YAMLConfig struct {
-<<<<<<< HEAD
 	Ip               string `yaml:"metrics-ip"`
 	Port             string `yaml:"metrics-port"`
 	ProtectedMetrics bool   `yaml:"metrics-protected"`
@@ -20,19 +19,7 @@
 	ApiUsername      string `yaml:"panel-username"`
 	ApiPassword      string `yaml:"panel-password"`
 	Version          string `yaml:"version,omitempty"`
-=======
-	Port               string `yaml:"metrics-port"`
-	ProtectedMetrics   bool   `yaml:"metrics-protected"`
-	MetricsUsername    string `yaml:"metrics-username"`
-	MetricsPassword    string `yaml:"metrics-password"`
-	UpdateInterval     int    `yaml:"update-interval"`
-	TimeZone           string `yaml:"timezone"`
-	BaseURL            string `yaml:"panel-base-url"`
-	ApiUsername        string `yaml:"panel-username"`
-	ApiPassword        string `yaml:"panel-password"`
-	Version            string `yaml:"version,omitempty"`
 	InsecureSkipVerify bool   `yaml:"insecure-skip-verify"`
->>>>>>> b7d28340
 }
 
 // LoadYAMLConfig loads and parses the YAML configuration file at the given path.
@@ -55,7 +42,7 @@
 // This is used to merge YAML configuration with command-line flags.
 func (y *YAMLConfig) ToCLI() CLI {
 	return CLI{
-		Ip:				  y.Ip,
+		Ip:				        y.Ip,
 		Port:             y.Port,
 		ProtectedMetrics: y.ProtectedMetrics,
 		MetricsUsername:  y.MetricsUsername,
